use crate::{
    board::Board,
    defs::MAX_PLY,
    engine::defs::{Information, SearchData, TT},
    movegen::{
        defs::{Move, ShortMove},
        MoveGenerator,
    },
};
use crossbeam_channel::{Receiver, Sender};
use std::{
    sync::{Arc, Mutex},
    time::Instant,
};

pub use super::time::OVERHEAD;

pub const INF: i16 = 25_000;
// pub const ASPIRATION_WINDOW: i16 = 50;
pub const CHECKMATE: i16 = 24_000;
pub const CHECKMATE_THRESHOLD: i16 = 23_900;
pub const STALEMATE: i16 = 0;
pub const DRAW: i16 = 0;
pub const SHARP_MARGIN: i16 = 30; // centipawn window for good replies
pub const CHECK_TERMINATION: usize = 0x7FF; // 2.047 nodes
pub const SEND_STATS: usize = 0x7FFFF; // 524.287 nodes
pub const MIN_TIME_STATS: u128 = 2_000; // Minimum time for sending stats
pub const MIN_TIME_CURR_MOVE: u128 = 1_000; // Minimum time for sending curr_move
pub const MAX_KILLER_MOVES: usize = 2;

pub type SearchResult = (Move, SearchTerminate);
type KillerMoves = [[ShortMove; MAX_KILLER_MOVES]; MAX_PLY as usize];
// type HistoryHeuristic = [[[u32; NrOf::SQUARES]; NrOf::PIECE_TYPES]; Sides::BOTH];

#[derive(PartialEq)]
// These commands can be used by the engine thread to control the search.
pub enum SearchControl {
    Start(SearchParams),
    Stop,
    Quit,
    Nothing,
}

// Ways to terminate a search.
#[derive(PartialEq, Copy, Clone)]
pub enum SearchTerminate {
    Stop,    // Search is halted.
    Quit,    // Search module is quit completely.
    Nothing, // No command received yet.
}

// SearchMode lists how the search termination criteria will be evaluated,
// to see if the search has to be stopped.
#[derive(PartialEq, Copy, Clone)]
pub enum SearchMode {
    Depth,    // Run until requested depth is reached.
    MoveTime, // Run until 'time per move' is used up.
    Nodes,    // Run until the number of requested nodes was reached.
    GameTime, // Search determines when to quit, depending on available time.
    Infinite, // Run forever, until the 'stop' command is received.
    Nothing,  // No search mode has been defined.
}

#[derive(PartialEq, Copy, Clone)]
pub struct GameTime {
    pub wtime: u128,                // White time on the clock in milliseconds
    pub btime: u128,                // Black time on the clock in milliseconds
    pub winc: u128,                 // White time increment in milliseconds (if wtime > 0)
    pub binc: u128,                 // Black time increment in milliseconds (if btime > 0)
    pub moves_to_go: Option<usize>, // Moves to go to next time control (0 = sudden death)
}

impl GameTime {
    pub fn new(
        wtime: u128,
        btime: u128,
        winc: u128,
        binc: u128,
        moves_to_go: Option<usize>,
    ) -> Self {
        Self {
            wtime,
            btime,
            winc,
            binc,
            moves_to_go,
        }
    }
}

// This struct holds all the search parameters as set by the engine thread.
// (These parameters are either default, or provided by the user interface
// before the game starts.)
#[derive(PartialEq, Copy, Clone)]
pub struct SearchParams {
    pub depth: i8,               // Maximum depth to search to
    pub move_time: u128,         // Maximum time per move to search
    pub nodes: usize,            // Maximum number of nodes to search
    pub game_time: GameTime,     // Time available for entire game
    pub search_mode: SearchMode, // Defines the mode to search in
    pub quiet: bool,             // No intermediate search stats updates
}

impl SearchParams {
    pub fn new() -> Self {
        Self {
            depth: MAX_PLY,
            move_time: 0,
            nodes: 0,
            game_time: GameTime::new(0, 0, 0, 0, None),
            search_mode: SearchMode::Nothing,
            quiet: false,
        }
    }

    pub fn is_game_time(&self) -> bool {
        self.search_mode == SearchMode::GameTime
    }
}

// The search function will put all findings collected during the running
// search into this struct.
#[derive(PartialEq)]
pub struct SearchInfo {
    start_time: Option<Instant>,    // Time the search started
    pub depth: i8,                  // Depth currently being searched
    pub seldepth: i8,               // Maximum selective depth reached
    pub nodes: usize,               // Nodes searched
    pub ply: i8,                    // Number of plys from the root
    pub killer_moves: KillerMoves,  // Killer moves (array; see "type" above)
    pub last_stats_sent: u128,      // When last stats update was sent
    pub last_curr_move_sent: u128,  // When last current move was sent
    pub allocated_time: u128,       // Allotted msecs to spend on move
    pub terminate: SearchTerminate, // Terminate flag
    pub root_analysis: Vec<RootMoveAnalysis>,
}

impl SearchInfo {
    pub fn new() -> Self {
        Self {
            start_time: None,
            depth: 0,
            seldepth: 0,
            nodes: 0,
            ply: 0,
            killer_moves: [[ShortMove::new(0); MAX_KILLER_MOVES]; MAX_PLY as usize],
            last_stats_sent: 0,
            last_curr_move_sent: 0,
            allocated_time: 0,
            terminate: SearchTerminate::Nothing,
            root_analysis: Vec::new(),
        }
    }

    pub fn timer_start(&mut self) {
        self.start_time = Some(Instant::now());
    }

    pub fn timer_elapsed(&self) -> u128 {
        if let Some(x) = self.start_time {
            x.elapsed().as_millis()
        } else {
            0
        }
    }

    pub fn interrupted(&self) -> bool {
        self.terminate != SearchTerminate::Nothing
    }
}

// After each completed depth, iterative deepening summarizes the running
// search results within this struct before sending it to the engine
// thread. The engine thread will send it to Comm, which will transform the
// information into UCI/XBoard/Console output and print it to STDOUT.
#[derive(PartialEq, Clone)]
pub struct SearchSummary {
    pub depth: i8,      // depth reached during search
    pub seldepth: i8,   // Maximum selective depth reached
    pub time: u128,     // milliseconds
    pub cp: i16,        // centipawns score
    pub mate: u8,       // mate in X moves
    pub nodes: usize,   // nodes searched
    pub nps: usize,     // nodes per second
    pub hash_full: u16, // TT use in permille
    pub pv: Vec<Move>,  // Principal Variation
}

impl SearchSummary {
    pub fn pv_as_string(&self) -> String {
        let mut pv = String::from("");
        for next_move in self.pv.iter() {
            let m = format!(" {}", next_move.as_string());
            pv.push_str(&m[..]);
        }
        pv.trim().to_string()
    }
}

#[derive(PartialEq, Copy, Clone)]
// This struct holds the currently searched move, and its move number in
// the list of legal moves. This struct is sent through the engine thread
// to Comm, to be transmitted to the (G)UI.
pub struct SearchCurrentMove {
    pub curr_move: Move,
    pub curr_move_number: u8,
}

impl SearchCurrentMove {
    pub fn new(curr_move: Move, curr_move_number: u8) -> Self {
        Self {
            curr_move,
            curr_move_number,
        }
    }
}

// This struct holds search statistics. These will be sent through the
// engine thread to Comm, to be transmitted to the (G)UI.
#[derive(PartialEq, Copy, Clone)]
pub struct SearchStats {
    pub time: u128,     // Time spent searching
    pub nodes: usize,   // Number of nodes searched
    pub nps: usize,     // Speed in nodes per second
    pub hash_full: u16, // TT full in permille
}

impl SearchStats {
    pub fn new(time: u128, nodes: usize, nps: usize, hash_full: u16) -> Self {
        Self {
            time,
            nodes,
            nps,
            hash_full,
        }
    }
}

// Holds information about each root move.
#[derive(PartialEq, Clone)]
pub struct RootMoveAnalysis {
    pub mv: Move,
    pub eval: i16,
    pub good_replies: usize,
<<<<<<< HEAD
    pub reply: Option<Move>,
=======
>>>>>>> 646d466f
}

// The search process needs references to a lot of data, such as a copy of
// the current board to make moves on, the move generator, search paramters
// (depth, time available, etc...), SearchInfo to put the results. It also
// needs references to the control receiver and report sender so it can
// receive commands from the engine and send reports back. These references
// are grouped in SearchRefs, so they don't have to be passed one by one as
// function arguments.
pub struct SearchRefs<'a> {
    pub board: &'a mut Board,
    pub mg: &'a Arc<MoveGenerator>,
    pub tt: &'a Arc<Mutex<TT<SearchData>>>,
    pub tt_enabled: bool,
    pub search_params: &'a mut SearchParams,
    pub search_info: &'a mut SearchInfo,
    pub control_rx: &'a Receiver<SearchControl>,
    pub report_tx: &'a Sender<Information>,
}

// This struct holds all the reports a search can send to the engine.
#[derive(PartialEq)]
pub enum SearchReport {
    Finished(Move),                       // Search done. Contains the best move.
    SearchSummary(SearchSummary),         // Periodic intermediate results.
    SearchCurrentMove(SearchCurrentMove), // Move currently searched.
    SearchStats(SearchStats),             // General search statistics
    InfoString(String),                   // Informational string to GUI
}<|MERGE_RESOLUTION|>--- conflicted
+++ resolved
@@ -21,19 +21,17 @@
 pub const CHECKMATE_THRESHOLD: i16 = 23_900;
 pub const STALEMATE: i16 = 0;
 pub const DRAW: i16 = 0;
-pub const SHARP_MARGIN: i16 = 30; // centipawn window for good replies
-pub const CHECK_TERMINATION: usize = 0x7FF; // 2.047 nodes
-pub const SEND_STATS: usize = 0x7FFFF; // 524.287 nodes
-pub const MIN_TIME_STATS: u128 = 2_000; // Minimum time for sending stats
-pub const MIN_TIME_CURR_MOVE: u128 = 1_000; // Minimum time for sending curr_move
+pub const SHARP_MARGIN: i16 = 30;
+pub const CHECK_TERMINATION: usize = 0x7FF;
+pub const SEND_STATS: usize = 0x7FFFF;
+pub const MIN_TIME_STATS: u128 = 2_000;
+pub const MIN_TIME_CURR_MOVE: u128 = 1_000;
 pub const MAX_KILLER_MOVES: usize = 2;
 
 pub type SearchResult = (Move, SearchTerminate);
 type KillerMoves = [[ShortMove; MAX_KILLER_MOVES]; MAX_PLY as usize];
-// type HistoryHeuristic = [[[u32; NrOf::SQUARES]; NrOf::PIECE_TYPES]; Sides::BOTH];
 
 #[derive(PartialEq)]
-// These commands can be used by the engine thread to control the search.
 pub enum SearchControl {
     Start(SearchParams),
     Stop,
@@ -41,33 +39,30 @@
     Nothing,
 }
 
-// Ways to terminate a search.
 #[derive(PartialEq, Copy, Clone)]
 pub enum SearchTerminate {
-    Stop,    // Search is halted.
-    Quit,    // Search module is quit completely.
-    Nothing, // No command received yet.
-}
-
-// SearchMode lists how the search termination criteria will be evaluated,
-// to see if the search has to be stopped.
+    Stop,
+    Quit,
+    Nothing,
+}
+
 #[derive(PartialEq, Copy, Clone)]
 pub enum SearchMode {
-    Depth,    // Run until requested depth is reached.
-    MoveTime, // Run until 'time per move' is used up.
-    Nodes,    // Run until the number of requested nodes was reached.
-    GameTime, // Search determines when to quit, depending on available time.
-    Infinite, // Run forever, until the 'stop' command is received.
-    Nothing,  // No search mode has been defined.
+    Depth,
+    MoveTime,
+    Nodes,
+    GameTime,
+    Infinite,
+    Nothing,
 }
 
 #[derive(PartialEq, Copy, Clone)]
 pub struct GameTime {
-    pub wtime: u128,                // White time on the clock in milliseconds
-    pub btime: u128,                // Black time on the clock in milliseconds
-    pub winc: u128,                 // White time increment in milliseconds (if wtime > 0)
-    pub binc: u128,                 // Black time increment in milliseconds (if btime > 0)
-    pub moves_to_go: Option<usize>, // Moves to go to next time control (0 = sudden death)
+    pub wtime: u128,
+    pub btime: u128,
+    pub winc: u128,
+    pub binc: u128,
+    pub moves_to_go: Option<usize>,
 }
 
 impl GameTime {
@@ -88,17 +83,14 @@
     }
 }
 
-// This struct holds all the search parameters as set by the engine thread.
-// (These parameters are either default, or provided by the user interface
-// before the game starts.)
 #[derive(PartialEq, Copy, Clone)]
 pub struct SearchParams {
-    pub depth: i8,               // Maximum depth to search to
-    pub move_time: u128,         // Maximum time per move to search
-    pub nodes: usize,            // Maximum number of nodes to search
-    pub game_time: GameTime,     // Time available for entire game
-    pub search_mode: SearchMode, // Defines the mode to search in
-    pub quiet: bool,             // No intermediate search stats updates
+    pub depth: i8,
+    pub move_time: u128,
+    pub nodes: usize,
+    pub game_time: GameTime,
+    pub search_mode: SearchMode,
+    pub quiet: bool,
 }
 
 impl SearchParams {
@@ -118,20 +110,18 @@
     }
 }
 
-// The search function will put all findings collected during the running
-// search into this struct.
 #[derive(PartialEq)]
 pub struct SearchInfo {
-    start_time: Option<Instant>,    // Time the search started
-    pub depth: i8,                  // Depth currently being searched
-    pub seldepth: i8,               // Maximum selective depth reached
-    pub nodes: usize,               // Nodes searched
-    pub ply: i8,                    // Number of plys from the root
-    pub killer_moves: KillerMoves,  // Killer moves (array; see "type" above)
-    pub last_stats_sent: u128,      // When last stats update was sent
-    pub last_curr_move_sent: u128,  // When last current move was sent
-    pub allocated_time: u128,       // Allotted msecs to spend on move
-    pub terminate: SearchTerminate, // Terminate flag
+    start_time: Option<Instant>,
+    pub depth: i8,
+    pub seldepth: i8,
+    pub nodes: usize,
+    pub ply: i8,
+    pub killer_moves: KillerMoves,
+    pub last_stats_sent: u128,
+    pub last_curr_move_sent: u128,
+    pub allocated_time: u128,
+    pub terminate: SearchTerminate,
     pub root_analysis: Vec<RootMoveAnalysis>,
 }
 
@@ -169,21 +159,17 @@
     }
 }
 
-// After each completed depth, iterative deepening summarizes the running
-// search results within this struct before sending it to the engine
-// thread. The engine thread will send it to Comm, which will transform the
-// information into UCI/XBoard/Console output and print it to STDOUT.
 #[derive(PartialEq, Clone)]
 pub struct SearchSummary {
-    pub depth: i8,      // depth reached during search
-    pub seldepth: i8,   // Maximum selective depth reached
-    pub time: u128,     // milliseconds
-    pub cp: i16,        // centipawns score
-    pub mate: u8,       // mate in X moves
-    pub nodes: usize,   // nodes searched
-    pub nps: usize,     // nodes per second
-    pub hash_full: u16, // TT use in permille
-    pub pv: Vec<Move>,  // Principal Variation
+    pub depth: i8,
+    pub seldepth: i8,
+    pub time: u128,
+    pub cp: i16,
+    pub mate: u8,
+    pub nodes: usize,
+    pub nps: usize,
+    pub hash_full: u16,
+    pub pv: Vec<Move>,
 }
 
 impl SearchSummary {
@@ -198,9 +184,6 @@
 }
 
 #[derive(PartialEq, Copy, Clone)]
-// This struct holds the currently searched move, and its move number in
-// the list of legal moves. This struct is sent through the engine thread
-// to Comm, to be transmitted to the (G)UI.
 pub struct SearchCurrentMove {
     pub curr_move: Move,
     pub curr_move_number: u8,
@@ -215,14 +198,12 @@
     }
 }
 
-// This struct holds search statistics. These will be sent through the
-// engine thread to Comm, to be transmitted to the (G)UI.
 #[derive(PartialEq, Copy, Clone)]
 pub struct SearchStats {
-    pub time: u128,     // Time spent searching
-    pub nodes: usize,   // Number of nodes searched
-    pub nps: usize,     // Speed in nodes per second
-    pub hash_full: u16, // TT full in permille
+    pub time: u128,
+    pub nodes: usize,
+    pub nps: usize,
+    pub hash_full: u16,
 }
 
 impl SearchStats {
@@ -236,25 +217,14 @@
     }
 }
 
-// Holds information about each root move.
 #[derive(PartialEq, Clone)]
 pub struct RootMoveAnalysis {
     pub mv: Move,
     pub eval: i16,
     pub good_replies: usize,
-<<<<<<< HEAD
     pub reply: Option<Move>,
-=======
->>>>>>> 646d466f
-}
-
-// The search process needs references to a lot of data, such as a copy of
-// the current board to make moves on, the move generator, search paramters
-// (depth, time available, etc...), SearchInfo to put the results. It also
-// needs references to the control receiver and report sender so it can
-// receive commands from the engine and send reports back. These references
-// are grouped in SearchRefs, so they don't have to be passed one by one as
-// function arguments.
+}
+
 pub struct SearchRefs<'a> {
     pub board: &'a mut Board,
     pub mg: &'a Arc<MoveGenerator>,
@@ -266,12 +236,11 @@
     pub report_tx: &'a Sender<Information>,
 }
 
-// This struct holds all the reports a search can send to the engine.
 #[derive(PartialEq)]
 pub enum SearchReport {
-    Finished(Move),                       // Search done. Contains the best move.
-    SearchSummary(SearchSummary),         // Periodic intermediate results.
-    SearchCurrentMove(SearchCurrentMove), // Move currently searched.
-    SearchStats(SearchStats),             // General search statistics
-    InfoString(String),                   // Informational string to GUI
+    Finished(Move),
+    SearchSummary(SearchSummary),
+    SearchCurrentMove(SearchCurrentMove),
+    SearchStats(SearchStats),
+    InfoString(String),
 }