--- conflicted
+++ resolved
@@ -3,7 +3,6 @@
 <!-- code_chunk_output -->
 
 - [Changelog](#changelog)
-<<<<<<< HEAD
   - [Series 4](#series-4)
     - [Rustic 4.0.0 (TBA)](#rustic-400-tba)
   - [Series Alpha 3](#series-alpha-3)
@@ -97,43 +96,6 @@
 ## Series Alpha 3
 
 ### December 28, 2023 - Rustic Alpha 3.0.4
-=======
-  - [January 21, 2024 - Rustic Alpha 3.0.5](#january-21-2024---rustic-alpha-305)
-  - [December 28, 2023 - Rustic Alpha 3.0.4](#december-28-2023---rustic-alpha-304)
-  - [March 28, 2023 - Rustic Alpha 3.0.3](#march-28-2023---rustic-alpha-303)
-  - [June 11, 2022 - Rustic Alpha 3.0.2](#june-11-2022---rustic-alpha-302)
-  - [November 6, 2021 - Rustic Alpha 3.0.1](#november-6-2021---rustic-alpha-301)
-  - [June 18, 2021 - Rustic Alpha 3.0.0](#june-18-2021---rustic-alpha-300)
-  - [December 28, 2023 - Rustic Alpha 2.3](#december-28-2023---rustic-alpha-23)
-  - [March 28, 2023 - Rustic Alpha 2.2](#march-28-2023---rustic-alpha-22)
-  - [June 11, 2022 - Rustic Alpha 2.1](#june-11-2022---rustic-alpha-21)
-  - [March 17, 2021 - Rustic Alpha 2](#march-17-2021---rustic-alpha-2)
-  - [December 28, 2023 - Rustic Alpha 1.4](#december-28-2023---rustic-alpha-14)
-  - [March 28, 2023 - Rustic Alpha 1.3](#march-28-2023---rustic-alpha-13)
-  - [June 11, 2021 - Rustic Alpha 1.2](#june-11-2021---rustic-alpha-12)
-  - [March 15, 2021 - Rustic Alpha 1.1](#march-15-2021---rustic-alpha-11)
-  - [January 24, 2021 - Rustic Alpha 1](#january-24-2021---rustic-alpha-1)
-
-<!-- /code_chunk_output -->
-
-# Changelog
-
-## January 21, 2024 - Rustic Alpha 3.0.5
-
-Version 3.0.5 is a maintenance release. Its main 'feature' is having
-dropped separate material counting, by moving the material values directly
-into the PSQT's. This is done so that these PSQT's can be used as a basis
-for the upcoming Rustic 4. That way, it can be determined how much playing
-playing strength is added in Rustic 4 by tapering and tuning these tables.
-
-- Unified the material values with the PSQT values the same way Rustic
-  4-beta does. This does not impact playing strength of Alpha 3.
-- Update 'clap' to 4.4.18
-- Update 'crossbeam-channel' to 0.5.11
-- Remove 'crossbeam-utils' (automatically pulled in)
-
-## December 28, 2023 - Rustic Alpha 3.0.4
->>>>>>> eb5284db
 
 Maintenance upgrades. There is no functional difference to the previous
 versions. For normal playing and testing, the existing binaries can be
@@ -143,11 +105,7 @@
 - Upgrade 'crossbeam-channel' to 0.5.10
 - Upgrade 'crossbeam-utils' to 0.8.18
 
-<<<<<<< HEAD
 ### March 28, 2023 - Rustic Alpha 3.0.3
-=======
-## March 28, 2023 - Rustic Alpha 3.0.3
->>>>>>> eb5284db
 
 Maintenance upgrades. There is no functional difference to the previous
 versions. For normal playing and testing, the existing binaries can be
@@ -159,11 +117,7 @@
 - Upgrade 'crossbeam-channel' to 0.5.7
 - Upgrade 'crossbeam-utils' to 0.8.15
 
-<<<<<<< HEAD
 ### June 11, 2022 - Rustic Alpha 3.0.2
-=======
-## June 11, 2022 - Rustic Alpha 3.0.2
->>>>>>> eb5284db
 
 Maintenance upgrades. There is no functional difference to the previous
 versions. For normal playing and testing, the existing binaries can be
@@ -178,11 +132,7 @@
 - Upgrade 'crossbeam-utils' to 0.8.10 (security fix)
 - Upgrade 'rand_core' to 0.6.3 (security fix)
 
-<<<<<<< HEAD
 ### November 6, 2021 - Rustic Alpha 3.0.1
-=======
-## November 6, 2021 - Rustic Alpha 3.0.1
->>>>>>> eb5284db
 
 Bugfix upgrade. There is no functional difference to the previous version.
 For normal playing and testing, the binary of version 3.0.0 can be used.
@@ -190,11 +140,7 @@
 - Fixed a variable having the wrong type. This caused the "extra" module
   failing to compile.
 
-<<<<<<< HEAD
 ### June 18, 2021 - Rustic Alpha 3.0.0
-=======
-## June 18, 2021 - Rustic Alpha 3.0.0
->>>>>>> eb5284db
 
 - New features:
   - Killer Moves
@@ -215,51 +161,9 @@
   - Re-add showing the size of the TT and number of threads in About.
   - Fairly large update of the book on https://rustic-chess.org/.
 
-<<<<<<< HEAD
 <hr />
 
 ## Series Alpha 2
-=======
-## December 28, 2023 - Rustic Alpha 2.3
-
-Maintenance upgrades. There is no functional difference to the previous
-versions. For normal playing and testing, the existing binaries can be
-used.
-
-- Upgrade 'clap' to 4.4.11
-- Upgrade 'crossbeam-channel' to 0.5.10
-- Upgrade 'crossbeam-utils' to 0.8.18
-
-## March 28, 2023 - Rustic Alpha 2.2
-
-Maintenance upgrades. There is no functional difference to the previous
-versions. For normal playing and testing, the existing binaries can be
-used. (Unless you run the engine on the command-line and REALLY want to see
-the settings in the About banner. Then you will need to compile a new
-version.)
-
-- Update About banner with Hash and Threads settings
-- Upgrade 'rand_core' to 0.6.4
-- Upgrade 'clap' to 4.1.14
-- Upgrade 'crossbeam-channel' to 0.5.7
-- Upgrade 'crossbeam-utils' to 0.8.15
-
-## June 11, 2022 - Rustic Alpha 2.1
-
-Maintenance upgrade. There is no functional difference to the previous
-version. For normal playing and testing, the existing binaries can be used.
-
-- Upgrade to Rust Edition 2021
-- Upgrade 'rand' to 0.8.5
-- Upgrade 'rand_chacha' to 0.3.1
-- Upgrade 'if_chain' to 1.0.2
-- Upgrade 'clap' to 3.2.8
-- Upgrade 'crossbeam-channel' to 0.5.5
-- Upgrade 'crossbeam-utils' to 0.8.10 (security fix)
-- Upgrade 'rand_core' to 0.6.3 (security fix)
-
-## March 17, 2021 - Rustic Alpha 2
->>>>>>> eb5284db
 
 ### December 28, 2023 - Rustic Alpha 2.3
 
@@ -326,11 +230,6 @@
 
 ### December 28, 2023 - Rustic Alpha 1.4
 
-<<<<<<< HEAD
-=======
-## December 28, 2023 - Rustic Alpha 1.4
-
->>>>>>> eb5284db
 Maintenance upgrades. There is no functional difference to the previous
 versions. For normal playing and testing, the existing binaries can be
 used.
@@ -339,12 +238,7 @@
 - Upgrade 'crossbeam-channel' to 0.5.10
 - Upgrade 'crossbeam-utils' to 0.8.18
 
-<<<<<<< HEAD
 ### March 28, 2023 - Rustic Alpha 1.3
-=======
-
-## March 28, 2023 - Rustic Alpha 1.3
->>>>>>> eb5284db
 
 Maintenance upgrades. There is no functional difference to the previous
 versions. For normal playing and testing, the existing binaries can be
@@ -355,11 +249,7 @@
 - Upgrade 'crossbeam-channel' to 0.5.7
 - Upgrade 'crossbeam-utils' to 0.8.15
 
-<<<<<<< HEAD
 ### June 11, 2021 - Rustic Alpha 1.2
-=======
-## June 11, 2021 - Rustic Alpha 1.2
->>>>>>> eb5284db
 
 Maintenance upgrades. There is no functional difference to the previous
 versions. For normal playing and testing, the existing binaries can be
@@ -374,23 +264,14 @@
 - Upgrade 'crossbeam-utils' to 0.8.10 (security fix)
 - Upgrade 'rand_core' to 0.6.3 (security fix)
 
-<<<<<<< HEAD
 ### March 15, 2021 - Rustic Alpha 1.1
-=======
-## March 15, 2021 - Rustic Alpha 1.1
->>>>>>> eb5284db
 
 This is a bugfix release. Alpha 1 lost all of its games on time forfeit
 when playing in MoveTime mode (for example, when playing seconds/move).
 
 Bugfixes:
 - Do not exceed alotted time in MoveTime mode.
-<<<<<<< HEAD
 ### January 24, 2021 - Rustic Alpha 1
-=======
-
-## January 24, 2021 - Rustic Alpha 1
->>>>>>> eb5284db
 
 This is the initial release.
 Below are the features included in this version.
