--- conflicted
+++ resolved
@@ -4,11 +4,8 @@
 <!-- code_chunk_output -->
 
 - [Changelog](#changelog)
-<<<<<<< HEAD
   - [Rustic 4.0.0 (2021, TBA)](#rustic-400-2021-tba)
-=======
   - [Rustic Alpha 3.0.1 (2021, November 6)](#rustic-alpha-301-2021-november-6)
->>>>>>> 0b3d96d6
   - [Rustic Alpha 3.0.0 (2021, June 18)](#rustic-alpha-300-2021-june-18)
   - [Rustic Alpha 2 (2021, March 17)](#rustic-alpha-2-2021-march-17)
   - [Rustic Alpha 1.1 (2021, March 15)](#rustic-alpha-11-2021-march-15)
@@ -17,7 +14,6 @@
 <!-- /code_chunk_output -->
 # Changelog
 
-<<<<<<< HEAD
 ## Rustic 4.0.0 (2021, TBA)
 
 - New features:
@@ -40,7 +36,7 @@
   - Update "rand" crate to 0.8.4.
   - Update "rand_chacha" crate to 0.3.1.
   - Update "if_chain" crate to 1.0.2.
-=======
+
 ## Rustic Alpha 3.0.1 (2021, November 6)
 
 - Fixed a variable having the wrong type. This caused the "extra" module
@@ -49,7 +45,6 @@
 NB: For normal chess engine usage nothing has changed. You can just keep
 using the binaries for Alpha 3.0.0. A default compile does not include the
 "extra" module.
->>>>>>> 0b3d96d6
 
 ## Rustic Alpha 3.0.0 (2021, June 18)
 
